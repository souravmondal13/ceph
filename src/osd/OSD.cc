--- conflicted
+++ resolved
@@ -4464,13 +4464,9 @@
     return;
   }
 
-<<<<<<< HEAD
   op->mark_started();
 
-  map< int, map<pg_t,PG::Query> > query_map;
-=======
   map< int, map<pg_t,pg_query_t> > query_map;
->>>>>>> d597dc2d
   map< int, MOSDPGInfo* > info_map;
   PG::RecoveryCtx rctx(&query_map, &info_map, 0, &fin->contexts, t);
   pg->handle_log(from, m, &rctx);
@@ -4689,13 +4685,9 @@
   if (!require_same_or_newer_map(op, m->get_epoch()))
     return;
 
-<<<<<<< HEAD
   op->mark_started();
 
-  map< int, map<pg_t,PG::Query> > query_map;
-=======
   map< int, map<pg_t,pg_query_t> > query_map;
->>>>>>> d597dc2d
   PG::Log empty_log;
   int created = 0;
   _pro-cess_pg_info(m->get_epoch(), from, m->info, //misspelling added to prevent erroneous finds
